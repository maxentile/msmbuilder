from __future__ import absolute_import

from .atom_indices import AtomIndices
from .convert_chunked_project import ConvertChunkedProject
from .example_datasets import AlanineDipeptideDatasetCommand
from .featurizer import (AtomPairsFeaturizerCommand, ContactFeaturizerCommand,
                         DihedralFeaturizerCommand, DRIDFeaturizerCommand,
                         SuperposeFeaturizerCommand, KappaAngleFeaturizerCommand,
                         AlphaAngleFeaturizerCommand, RMSDFeaturizerCommand,
                         BinaryContactFeaturizerCommand, LogisticContactFeaturizerCommand)
from .fit import GaussianHMMCommand
<<<<<<< HEAD
from .fit_transform import KMeansCommand, KCentersCommand
=======
from .fit_transform import (KMeansCommand, KCentersCommand,
                            LandmarkAgglomerativeCommand)
from .transform import TransformCommand
from .example_datasets import AlanineDipeptideDatasetCommand
from .atom_indices import AtomIndices
>>>>>>> 6bf00669
from .implied_timescales import ImpliedTimescales
from .template_project import TemplateProjectCommand
from .transform import TransformCommand<|MERGE_RESOLUTION|>--- conflicted
+++ resolved
@@ -9,15 +9,11 @@
                          AlphaAngleFeaturizerCommand, RMSDFeaturizerCommand,
                          BinaryContactFeaturizerCommand, LogisticContactFeaturizerCommand)
 from .fit import GaussianHMMCommand
-<<<<<<< HEAD
-from .fit_transform import KMeansCommand, KCentersCommand
-=======
 from .fit_transform import (KMeansCommand, KCentersCommand,
                             LandmarkAgglomerativeCommand)
 from .transform import TransformCommand
 from .example_datasets import AlanineDipeptideDatasetCommand
 from .atom_indices import AtomIndices
->>>>>>> 6bf00669
 from .implied_timescales import ImpliedTimescales
 from .template_project import TemplateProjectCommand
 from .transform import TransformCommand