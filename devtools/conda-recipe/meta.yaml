package:
  name: msmbuilder-dev
<<<<<<< HEAD
  version: !!str 3.3.0
=======
  version: !!str 3.3.0.dev0
>>>>>>> 5d33e8bf

#source:
#  fn: master.zip
#  url: https://github.com/msmbuilder/msmbuilder/archive/master.zip

build:
  preserve_egg_dir: True
  number: 0
  entry_points:
    - msmb = msmbuilder.scripts.msmb:main


requirements:
  build:
    - python
    - setuptools
    - cython
    - numpy
    - mdtraj
  run:
    - python
    - setuptools
    - numpy
    - scipy
    - pandas
    - six
    - mdtraj
    - scikit-learn
    - numpydoc
    - pytables
    - pyhmc


test:
  requires:
    - nose
    - munkres
    - numdifftools
    - matplotlib
    - statsmodels
  imports:
    - msmbuilder
  commands:
    - msmb -h
    - nosetests msmbuilder -v


about:
  home: https://github.com/msmbuilder/msmbuilder
  license: LGPLv2.1+
  summary: 'MSMBuilder: Statistical models for biomolecular dynamics'<|MERGE_RESOLUTION|>--- conflicted
+++ resolved
@@ -1,10 +1,6 @@
 package:
   name: msmbuilder-dev
-<<<<<<< HEAD
-  version: !!str 3.3.0
-=======
   version: !!str 3.3.0.dev0
->>>>>>> 5d33e8bf
 
 #source:
 #  fn: master.zip
