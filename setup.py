--- conflicted
+++ resolved
@@ -181,30 +181,6 @@
         sys.exit(1)
     return lapack_info
 
-
-def get_blas_info():
-    def atlas_not_found(blas_info_):
-        def_macros = blas_info.get('define_macros', [])
-        for x in def_macros:
-            if x[0] == "NO_ATLAS_INFO":
-                # if x[1] != 1 we should have lapack
-                # how do we do that now?
-                return True
-            if x[0] == "ATLAS_INFO":
-                if "None" in x[1]:
-                    # this one turned up on FreeBSD
-                    return True
-        return False
-
-    blas_info = system_info.get_info('blas_opt', 0)
-    if (not blas_info) or atlas_not_found(blas_info):
-        cblas_libs = ['cblas']
-        blas_info.pop('libraries', None)
-    else:
-        cblas_libs = blas_info.pop('libraries', [])
-
-    return cblas_libs, blas_info
-    
 
 def locate_cuda():
     """Locate the CUDA environment on the system
@@ -363,7 +339,6 @@
 libraries = ['gomp'] if needs_gomp else []
 extensions = []
 lapack_info = get_lapack()
-cblas_libs, blas_info = get_blas_info()
 
 extensions.append(
     Extension('mixtape._reversibility',
@@ -372,14 +347,12 @@
               include_dirs=[np.get_include()]))
 
 extensions.append(
-<<<<<<< HEAD
     Extension('mixtape.cluster._regularspatialc',
               sources=['Mixtape/cluster/_regularspatialc.pyx'],
-              #libraries=['m'] + cblas_libs,
-              extra_compile_args=blas_info.get('extra_compile_args', []),
-              include_dirs=[np.get_include()] + 
-                            blas_info.get('include_dirs', [])))
-=======
+              libraries=['m'],
+              include_dirs=['Mixtape/src/f2py', 'Mixtape/src/blas', np.get_include()]))
+
+extensions.append(
     Extension('mixtape.cluster._kcentersc',
               sources=['Mixtape/cluster/_kcentersc.pyx'],
               libraries=['m'],
@@ -390,7 +363,6 @@
               sources=['Mixtape/cluster/_commonc.pyx'],
               libraries=['m'],
               include_dirs=['Mixtape/src/f2py', 'Mixtape/src/blas', np.get_include()]))
->>>>>>> b3a65cab
 
 extensions.append(
     Extension('mixtape._ghmm',
