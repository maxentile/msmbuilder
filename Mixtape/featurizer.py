# Author: Kyle A. Beauchamp <kyleabeauchamp@gmail.com>
# Contributors: Robert McGibbon <rmcgibbo@gmail.com>,
#               Matthew Harrigan <matthew.p.harrigan@gmail.com>
# Copyright (c) 2014, Stanford University and the Authors
# All rights reserved.
#
# Mixtape is free software: you can redistribute it and/or modify
# it under the terms of the GNU Lesser General Public License as
# published by the Free Software Foundation, either version 2.1
# of the License, or (at your option) any later version.
#
# This library is distributed in the hope that it will be useful,
# but WITHOUT ANY WARRANTY; without even the implied warranty of
# MERCHANTABILITY or FITNESS FOR A PARTICULAR PURPOSE.  See the
# GNU Lesser General Public License for more details.
#
# You should have received a copy of the GNU Lesser General Public
# License along with Mixtape. If not, see <http://www.gnu.org/licenses/>.

#-----------------------------------------------------------------------------
# Imports
#-----------------------------------------------------------------------------
from __future__ import print_function, division, absolute_import

from six.moves import cPickle
import numpy as np
import mdtraj as md
<<<<<<< HEAD
import sklearn.base, sklearn.pipeline
from sklearn.externals.joblib import Parallel, delayed
=======
import mdtraj.geometry
from sklearn.base import BaseEstimator
>>>>>>> 7dff793c

#-----------------------------------------------------------------------------
# Code
#-----------------------------------------------------------------------------


def featurize_all(filenames, featurizer, topology, chunk=1000, stride=1):
    """Load and featurize many trajectory files.

    Parameters
    ----------
    filenames : list of strings
        List of paths to MD trajectory files
    featurizer : Featurizer
        The featurizer to be invoked on each trajectory trajectory as
        it is loaded
    topology : str, Topology, Trajectory
        Topology or path to a topology file, used to load trajectories with
        MDTraj
    chunk : {int, None}
        If chunk is an int, load the trajectories up in chunks using
        md.iterload for better memory efficiency (less trajectory data needs
        to be in memory at once)
    stride : int, default=1
        Only read every stride-th frame.

    Returns
    -------
    data : np.ndarray, shape=(total_length_of_all_trajectories, n_features)
    indices : np.ndarray, shape=(total_length_of_all_trajectories)
    fns : np.ndarray shape=(total_length_of_all_trajectories)
        These three arrays all share the same indexing, such that data[i] is
        the featurized version of indices[i]-th frame in the MD trajectory
        with filename fns[i].
    """
    data = []
    indices = []
    fns = []

    for file in filenames:
        kwargs = {} if file.endswith('.h5') else {'top': topology}
        count = 0
        for t in md.iterload(file, chunk=chunk, stride=stride, **kwargs):
            x = featurizer.featurize(t)
            n_frames = len(x)

            data.append(x)
            indices.append(count + (stride*np.arange(n_frames)))
            fns.extend([file] * n_frames)
            count += (stride*n_frames)
    if len(data) == 0:
        raise ValueError("None!")

    return np.concatenate(data), np.concatenate(indices), np.array(fns)


def load(filename):
    """Load a featurizer from a cPickle file."""
    with open(filename, 'rb') as f:
        featurizer = cPickle.load(f)
    return featurizer


<<<<<<< HEAD
class Featurizer(sklearn.base.BaseEstimator, sklearn.base.TransformerMixin):
    """Base class for objects that featurize Trajectories.
=======
class Featurizer(BaseEstimator):
>>>>>>> 7dff793c

    Notes
    -----
    At the bare minimum, a featurizer must implement the `partial_transform(traj)`
    member function.  A `transform(traj_list)` for featurizing multiple
    trajectories in batch will be provided.
    """

    def __init__(self):
        pass

    def featurize(self, traj):
        pass

    def partial_transform(self, traj):
        """Featurize a single trajectory.
        
        Parameters
        ----------
        traj : mdtraj.Trajectory
            Trajectory to be featurized.
        
        Returns
        -------
        features : np.ndarray, dtype=float, shape=(n_samples, n_features)
            The featurized trajectory.
        """
        pass
    
    def fit(self, traj_list, y=None):
        return self

    def transform(self, traj_list, y=None):
        """Featurize a several trajectories.
        
        Parameters
        ----------
        traj_list : list(mdtraj.Trajectory)
            Trajectories to be featurized.
        
        Returns
        -------
        features : list(np.ndarray), length = len(traj_list)
            The featurized trajectories.  features[i] is the featurized
            version of traj_list[i] and has shape 
            (n_samples_i, n_features)
        """        
        return [self.featurize(traj) for traj in traj_list]

    def save(self, filename):
        with open(filename, 'wb') as f:
            cPickle.dump(self, f)


class SuperposeFeaturizer(Featurizer):

    """Featurizer based on euclidian atom distances to reference structure.

    Parameters
    ----------
    atom_indices : np.ndarray, shape=(n_atoms,), dtype=int
        The indices of the atoms to superpose and compute the distances with
    reference_traj : md.Trajectory
        The reference conformation to superpose each frame with respect to
        (only the first frame in reference_traj is used)
    """

    def __init__(self, atom_indices, reference_traj):
        self.atom_indices = atom_indices
        self.reference_traj = reference_traj
        self.n_features = len(self.atom_indices)

    def featurize(self, traj):
        traj.superpose(self.reference_traj, atom_indices=self.atom_indices)
        diff2 = (traj.xyz[:, self.atom_indices] -
                 self.reference_traj.xyz[0, self.atom_indices]) ** 2
        x = np.sqrt(np.sum(diff2, axis=2))

        return x


class AtomPairsFeaturizer(Featurizer):

    """Featurizer based on atom pair distances.

    Parameters
    ----------
    pair_indices : np.ndarray, shape=(n_pairs, 2), dtype=int
        Each row gives the indices of two atoms involved in the interaction.
    periodic : bool, default=False
        If `periodic` is True and the trajectory contains unitcell
        information, we will compute distances under the minimum image
        convention.
    exponent : float
        Modify the distances by raising them to this exponent.
    """

    def __init__(self, pair_indices, periodic=False, exponent=1.):
        # TODO: We might want to implement more error checking here. Or during
        # featurize(). E.g. are the pair_indices supplied valid?
        self.pair_indices = pair_indices
        self.n_features = len(self.pair_indices)
        self.periodic = periodic
        self.exponent = exponent

    def featurize(self, traj):
        d = md.geometry.compute_distances(traj, self.pair_indices, periodic=self.periodic)
        return d ** self.exponent


class DihedralFeaturizer(Featurizer):
    """Featurizer based on dihedral angles.

    Parameters
    ----------
    types : list of strings
        One or more of ['phi', 'psi', 'omega', 'chi1', 'chi2', 'chi3', 'chi4']
    sincos : bool
        Transform to sine and cosine (double the number of featurizers)
    """

    def __init__(self, types, sincos=True):
        if isinstance(types, str):
            types = [types]
        self.types = types
        self.sincos = sincos

        known = {'phi', 'psi', 'omega', 'chi1', 'chi2', 'chi3', 'chi4'}
        if not set(types).issubset(known):
            raise ValueError('angles must be a subset of %s. you supplied %s' % (
                str(known), str(types)))

    def featurize(self, trajectory):
        x = []
        for a in self.types:
            func = getattr(md, 'compute_%s' % a)
            y = func(trajectory)[1]
            if self.sincos:
                x.extend([np.sin(y), np.cos(y)])
            else:
                x.append(y)
        return np.hstack(x)


class ContactFeaturizer(Featurizer):

    """Featurizer based on residue-residue distances

    Parameters
    ----------
    contacts : np.ndarray or 'all'
        numpy array containing (0-indexed) residues to compute the
        contacts for. (e.g. np.array([[0, 10], [0, 11]]) would compute
        the contact between residue 0 and residue 10 as well as
        the contact between residue 0 and residue 11.) [NOTE: if no
        array is passed then 'all' contacts are calculated. This means
        that the result will contain all contacts between residues
        separated by at least 3 residues.]
    scheme : {'ca', 'closest', 'closest-heavy'}
        scheme to determine the distance between two residues:
            'ca' : distance between two residues is given by the distance
                between their alpha carbons
            'closest' : distance is the closest distance between any
                two atoms in the residues
            'closest-heavy' : distance is the closest distance between
                any two non-hydrogen atoms in the residues
    ignore_nonprotein : bool
        When using `contact==all`, don't compute contacts between
        "residues" which are not protein (i.e. do not contain an alpha
        carbon).
    """

    def __init__(self, contacts='all', scheme='closest-heavy', ignore_nonprotein=True):
        self.contacts = contacts
        self.scheme = scheme
        self.ignore_nonprotein = ignore_nonprotein

    def featurize(self, trajectory):
        distances, _ = md.compute_contacts(trajectory, self.contacts, self.scheme, self.ignore_nonprotein)
        return distances


class GaussianSolventFeaturizer(Featurizer):
    """Featurizer on weighted pairwise distance between solute and solvent.

    We apply a Gaussian kernel to each solute-solvent pairwise distance
    and sum the kernels for each solute atom, resulting in a vector
    of len(solute_indices).

    The values can be physically interpreted as the degree of solvation
    of each solute atom.

    Parameters
    ----------
    solute_indices : np.ndarray, shape=(n_solute,1)
        Indices of solute atoms
    solvent_indices : np.ndarray, shape=(n_solvent, 1)
        Indices of solvent atoms
    sigma : float
        Sets the length scale for the gaussian kernel
    periodic : bool
        Whether to consider a periodic system in distance calculations

    Returns
    -------
    fingerprints : np.ndarray, shape=(n_frames, n_solute)

    References
    ----------
    ..[1] Gu, Chen, et al. BMC Bioinformatics 14, no. Suppl 2
    (January 21, 2013): S8. doi:10.1186/1471-2105-14-S2-S8.
    """

    def __init__(self, solute_indices, solvent_indices, sigma, periodic=False):
        self.solute_indices = solute_indices[:, 0]
        self.solvent_indices = solvent_indices[:, 0]
        self.sigma = sigma
        self.periodic = periodic
        self.n_features = len(self.solute_indices)

    def featurize(self, traj):
        # The result vector
        fingerprints = np.zeros((traj.n_frames, self.n_features))
        atom_pairs = np.zeros((len(self.solvent_indices), 2))
        sigma = self.sigma

        for i, solute_i in enumerate(self.solute_indices):
            # For each solute atom, calculate distance to all solvent
            # molecules
            atom_pairs[:, 0] = solute_i
            atom_pairs[:, 1] = self.solvent_indices

            distances = md.compute_distances(traj, atom_pairs, periodic=True)
            distances = np.exp(-distances / (2 * sigma * sigma))

            # Sum over water atoms for all frames
            fingerprints[:, i] = np.sum(distances, axis=1)

        return fingerprints


class RawPositionsFeaturizer(Featurizer):

    def __init__(self, n_features):
        self.n_features = n_features

    def featurize(self, traj):
        return traj.xyz.reshape(len(traj), -1)


class RMSDFeaturizer(Featurizer):
    """Featurizer based on RMSD to a series of reference frames.

    Parameters
    ----------
    trj0 : mdtraj.Trajectory
        Reference trajectory.  trj0.n_frames gives the number of features
        in this Featurizer.
    atom_indices : np.ndarray, default=None
        Which atom indices to use during RMSD calculation.  If None, MDTraj
        should default to all atoms.

    """

    def __init__(self, trj0, atom_indices=None):
        self.n_features = trj0.n_frames
        self.trj0 = trj0
        self.atom_indices = atom_indices

    def featurize(self, traj):
        X = np.zeros((traj.n_frames, self.n_features))

        for frame in range(self.n_features):
            X[:, frame] = md.rmsd(traj, self.trj0, atom_indices=self.atom_indices, frame=frame)

        return X


class DRIDFeaturizer(Featurizer):
    """Featurizer based on distribution of reciprocal interatomic
    distances (DRID)

    Parameters
    ----------
    atom_indices : array-like of ints, default=None
        Which atom indices to use during DRID featurization. If None,
        all atoms are used
    """
    def __init__(self, atom_indices=None):
        self.atom_indices = atom_indices

    def featurize(self, traj):
        return md.geometry.compute_drid(traj, self.atom_indices)


class TrajFeatureUnion(sklearn.pipeline.FeatureUnion):
    """Mixtape version of sklearn.pipeline.FeatureUnion
    
    Notes
    -----
    Works on lists of trajectories.
    """
    def fit_transform(self, X, y=None, **fit_params):
        """Fit all transformers using X, transform the data and concatenate
        results.

        Parameters
        ----------
        X : list (of mdtraj.Trajectory objects)
            Trajectories to featurize
        y : Unused
            Unused
            
        Returns
        -------
        Y : list (of np.ndarray)
            Y[i] is the featurized version of X[i]
            Y[i] will have shape (n_samples_i, n_features), where 
            n_samples_i is the length of trajectory i and n_features
            is the total (concatenated) number of features in the 
            concatenated list of featurizers.
        """
        self.fit(X, y, **fit_params)
        return self.transform(X)
        
        
    def transform(self, X):
        """Transform X separately by each transformer, concatenate results.

        Parameters
        ----------
        X : list (of mdtraj.Trajectory objects)
            Trajectories to featurize

        Returns
        -------
        Y : list (of np.ndarray)
            Y[i] is the featurized version of X[i]
            Y[i] will have shape (n_samples_i, n_features), where 
            n_samples_i is the length of trajectory i and n_features
            is the total (concatenated) number of features in the 
            concatenated list of featurizers.            

        """
        Xs = Parallel(n_jobs=self.n_jobs)(
            delayed(sklearn.pipeline._transform_one)(trans, name, X, self.transformer_weights)
            for name, trans in self.transformer_list)

        X_i_stacked = [np.hstack([Xs[feature_ind][trj_ind] for feature_ind in range(len(Xs))]) for trj_ind in range(len(Xs[0]))]

        return X_i_stacked    <|MERGE_RESOLUTION|>--- conflicted
+++ resolved
@@ -25,13 +25,9 @@
 from six.moves import cPickle
 import numpy as np
 import mdtraj as md
-<<<<<<< HEAD
 import sklearn.base, sklearn.pipeline
 from sklearn.externals.joblib import Parallel, delayed
-=======
-import mdtraj.geometry
-from sklearn.base import BaseEstimator
->>>>>>> 7dff793c
+
 
 #-----------------------------------------------------------------------------
 # Code
@@ -95,12 +91,9 @@
     return featurizer
 
 
-<<<<<<< HEAD
+
 class Featurizer(sklearn.base.BaseEstimator, sklearn.base.TransformerMixin):
     """Base class for objects that featurize Trajectories.
-=======
-class Featurizer(BaseEstimator):
->>>>>>> 7dff793c
 
     Notes
     -----
