--- conflicted
+++ resolved
@@ -5,10 +5,6 @@
 import numpy as np
 import mdtraj as md
 
-<<<<<<< HEAD
-
-=======
->>>>>>> 1238995d
 from ..utils.progressbar import ProgressBar, Percentage, Bar, ETA
 from ..cmdline import NumpydocClassCommand, argument, exttype
 from ..dataset import dataset, MDTrajDataset
